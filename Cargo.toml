[package]
authors = ["NamorNiradnug"]
name = "vector-rust-library"
version = "0.1.1"
edition = "2021"
repository = "https://github.com/NamorNiradnug/vector-rust-library"
license = "MIT"
keywords = ["simd", "vector-class-library"]
description = "Rust port of Vector Class Library"

[lib]
name = "vrl"

[dependencies]
paste = "1.0.14"
derive_more = "0.99.17"
cfg-if = "1"

[dev-dependencies]
criterion = "0.5"
rand = { version = "0.8.5", features = ["small_rng"] }
approx = "0.5"
cxx = "1.0"

[build-dependencies]
cfg_aliases = "0.2.0"
cxx-build = { version = "1.0", optional = true }

[[bench]]
name = "dotprod"
harness = false

[features]
<<<<<<< HEAD
vectorclass_bench = ["cxx-build"]
=======
portable_simd_bench = []
>>>>>>> 05b4d2f4

[lints.clippy]
undocumented_unsafe_blocks = "warn"
<|MERGE_RESOLUTION|>--- conflicted
+++ resolved
@@ -31,11 +31,8 @@
 harness = false
 
 [features]
-<<<<<<< HEAD
 vectorclass_bench = ["cxx-build"]
-=======
 portable_simd_bench = []
->>>>>>> 05b4d2f4
 
 [lints.clippy]
-undocumented_unsafe_blocks = "warn"
+undocumented_unsafe_blocks = "warn"