[package]
authors = ["NamorNiradnug"]
name = "vector-rust-library"
version = "0.1.1"
edition = "2021"
repository = "https://github.com/NamorNiradnug/vector-rust-library"
license = "MIT"
keywords = ["simd", "vector-class-library"]
description = "Rust port of Vector Class Library"

[lib]
name = "vrl"

[dependencies]
paste = "1.0.14"
derive_more = "0.99.17"
cfg-if = "1"

[dev-dependencies]
criterion = "0.5"
rand = { version = "0.8.5", features = ["small_rng"] }
approx = "0.5"

[build-dependencies]
cfg_aliases = "0.2.0"

[[bench]]
name = "dotprod"
harness = false

<<<<<<< HEAD
[features]
portable_simd_bench = []
=======
[lints.clippy]
undocumented_unsafe_blocks = "warn"
>>>>>>> 3edf47a6
<|MERGE_RESOLUTION|>--- conflicted
+++ resolved
@@ -28,10 +28,8 @@
 name = "dotprod"
 harness = false
 
-<<<<<<< HEAD
 [features]
 portable_simd_bench = []
-=======
+
 [lints.clippy]
 undocumented_unsafe_blocks = "warn"
->>>>>>> 3edf47a6
