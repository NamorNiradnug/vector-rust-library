--- conflicted
+++ resolved
@@ -108,37 +108,25 @@
 impl crate::common::SIMDFusedCalc for Vec8f {
     #[inline]
     fn mul_add(self, b: Self, c: Self) -> Self {
-<<<<<<< HEAD
-=======
         // SAFETY: the `cfg_if!` in `vec8f/mod.rs` guarantees the intrinsic is available.
->>>>>>> 1e032b50
         unsafe { _mm256_fmadd_ps(self.0, b.0, c.0) }.into()
     }
 
     #[inline]
     fn mul_sub(self, b: Self, c: Self) -> Self {
-<<<<<<< HEAD
-=======
         // SAFETY: the `cfg_if!` in `vec8f/mod.rs` guarantees the intrinsic is available.
->>>>>>> 1e032b50
         unsafe { _mm256_fmsub_ps(self.0, b.0, c.0) }.into()
     }
 
     #[inline]
     fn nmul_add(self, b: Self, c: Self) -> Self {
-<<<<<<< HEAD
-=======
         // SAFETY: the `cfg_if!` in `vec8f/mod.rs` guarantees the intrinsic is available.
->>>>>>> 1e032b50
         unsafe { _mm256_fnmadd_ps(self.0, b.0, c.0) }.into()
     }
 
     #[inline]
     fn nmul_sub(self, b: Self, c: Self) -> Self {
-<<<<<<< HEAD
-=======
         // SAFETY: the `cfg_if!` in `vec8f/mod.rs` guarantees the intrinsic is available.
->>>>>>> 1e032b50
         unsafe { _mm256_fnmsub_ps(self.0, b.0, c.0) }.into()
     }
 }
@@ -153,10 +141,7 @@
 
 impl SIMDRound for Vec8f {
     fn round(self) -> Self {
-<<<<<<< HEAD
-=======
         // SAFETY: the `cfg_if!` in `vec8f/mod.rs` guarantees the intrinsic is available.
->>>>>>> 1e032b50
         unsafe { _mm256_round_ps(self.0, _MM_FROUND_TO_NEAREST_INT | _MM_FROUND_NO_EXC) }.into()
     }
 }