--- conflicted
+++ resolved
@@ -392,12 +392,8 @@
 }
 
 pub trait SIMDRound {
-<<<<<<< HEAD
-    /// Rounds values of the vector to the nearest integer.
-=======
     /// Rounds values of the vector to the nearest integers. In case of two integers are equally
     /// close (i.e. fractional part of a number equals `0.5`) the behavior depends on platform.
->>>>>>> 1e032b50
     ///
     /// # Exmaples
     /// ```
