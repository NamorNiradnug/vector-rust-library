--- conflicted
+++ resolved
@@ -75,17 +75,9 @@
             dotprod_vec8f_loop_fused,
             "handwritten loop with fused add-mul"
         );
-<<<<<<< HEAD
-        group.bench_with_input(
-            BenchmarkId::new("handwritten loop with fused add-mul", vec_len),
-            &input,
-            |b, (vec1, vec2)| b.iter(|| dotprod_vec8f_loop_fused(vec1, vec2)),
-        );
-=======
 
         #[cfg(feature = "portable_simd_bench")]
         bench_dotprod!(dotprod_portable_simd, "portable simd f32x8");
->>>>>>> 1e032b50
     }
     group.finish();
 }
